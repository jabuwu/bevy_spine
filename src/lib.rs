--- conflicted
+++ resolved
@@ -74,19 +74,16 @@
 /// Helper sets for interacting with Spine systems.
 #[derive(Debug, Hash, PartialEq, Eq, Clone, Copy, SystemSet)]
 pub enum SpineSet {
-    /// A helper Set occuring after [`SpineSystem::Ready`] but before [`SpineSystem::Update`], so
-    /// that systems can configure a newly spawned skeleton before they are updated for the first
-    /// time.
+    /// A helper Set occuring after [`SpineSystem::Ready`] but before Spine update systems, so that
+    /// systems can configure a newly spawned skeleton before they are updated for the first time.
     OnReady,
-<<<<<<< HEAD
-    /// A helper Set which systems can be added into, occuring after [`SpineSystem::UpdateMeshes`]
-    /// to allow adjusting custom materials on [`SpineMesh`] entities.
+    /// A helper Set occuring after [`SpineSystem::UpdateAnimation`] but before
+    /// [`SpineSystem::UpdateMeshes`], so that systems can handle events immediately after the
+    /// skeleton updates but before it renders.
+    OnEvent,
+    /// A helper Set occuring after [`SpineSystem::UpdateMeshes`] to allow adjusting custom
+    /// materials on [`SpineMesh`] entities.
     OnUpdateMaterials,
-=======
-    /// A helper Set occuring after [`SpineSystem::Update`] but before [`SpineSystem::Render`], so
-    /// that systems can handle events immediately after the skeleton updates but before it renders.
-    OnEvent,
->>>>>>> cecfc223
 }
 
 /// Add Spine support to Bevy!
@@ -142,15 +139,16 @@
                     .before(SpineSet::OnReady),
             )
             .add_system(
-<<<<<<< HEAD
                 spine_update_animation
                     .in_set(SpineSystem::UpdateAnimation)
-                    .after(SpineSet::OnReady),
+                    .after(SpineSet::OnReady)
+                    .before(SpineSet::OnEvent),
             )
             .add_system(
                 spine_update_meshes
                     .in_set(SpineSystem::UpdateMeshes)
-                    .after(SpineSystem::UpdateAnimation),
+                    .after(SpineSystem::UpdateAnimation)
+                    .after(SpineSet::OnEvent),
             )
             .add_system(
                 spine_update_materials
@@ -158,18 +156,6 @@
                     .in_set(SpineSet::OnUpdateMaterials)
                     .after(SpineSystem::UpdateMeshes),
             )
-=======
-                spine_update
-                    .in_set(SpineSystem::Update)
-                    .after(SpineSet::OnReady)
-                    .before(SpineSet::OnEvent),
-            )
-            .add_system(
-                spine_render
-                    .in_set(SpineSystem::Render)
-                    .after(SpineSet::OnEvent),
-            )
->>>>>>> cecfc223
             .add_system(
                 apply_system_buffers
                     .in_set(SpineSystem::SpawnFlush)
@@ -777,16 +763,7 @@
     }
 }
 
-<<<<<<< HEAD
-#[derive(Default)]
-struct SpineUpdateLocal {
-    events: Arc<Mutex<VecDeque<SpineEvent>>>,
-}
-
 fn spine_update_animation(
-=======
-fn spine_update(
->>>>>>> cecfc223
     mut spine_query: Query<(Entity, &mut Spine)>,
     mut spine_events: EventWriter<SpineEvent>,
     time: Res<Time>,
